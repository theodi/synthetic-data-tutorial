--- conflicted
+++ resolved
@@ -61,11 +61,7 @@
 
 Download this repository either as a zip or clone using Git.
 
-<<<<<<< HEAD
 Install required dependent libraries. You can do that, for example, with a _virtualenv_.
-=======
-Change directory in to the repo and install the dependent libraries.
->>>>>>> 2e78c587
 
 ```bash
 cd /path/to/repo/synthetic_data_tutorial/
